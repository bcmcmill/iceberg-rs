--- conflicted
+++ resolved
@@ -62,13 +62,9 @@
 ```
 
 */
-<<<<<<< HEAD
-
 pub mod manifest_list;
-=======
 pub mod decimal;
 pub mod manifest;
->>>>>>> e868e787
 pub mod partition;
 pub mod schema;
 pub mod snapshot;
